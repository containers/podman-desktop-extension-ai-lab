/**********************************************************************
 * Copyright (C) 2024 Red Hat, Inc.
 *
 * Licensed under the Apache License, Version 2.0 (the "License");
 * you may not use this file except in compliance with the License.
 * You may obtain a copy of the License at
 *
 * http://www.apache.org/licenses/LICENSE-2.0
 *
 * Unless required by applicable law or agreed to in writing, software
 * distributed under the License is distributed on an "AS IS" BASIS,
 * WITHOUT WARRANTIES OR CONDITIONS OF ANY KIND, either express or implied.
 * See the License for the specific language governing permissions and
 * limitations under the License.
 *
 * SPDX-License-Identifier: Apache-2.0
 ***********************************************************************/

import type { Recipe } from '@shared/src/models/IRecipe';
import { arch } from 'node:os';
import type { GitManager } from './gitManager';
import fs from 'fs';
import * as https from 'node:https';
import * as path from 'node:path';
import { containerEngine } from '@podman-desktop/api';
import type { RecipeStatusRegistry } from '../registries/RecipeStatusRegistry';
import type { AIConfig } from '../models/AIConfig';
import { parseYaml } from '../models/AIConfig';
import type { Task } from '@shared/src/models/ITask';
import { RecipeStatusUtils } from '../utils/recipeStatusUtils';
import { getParentDirectory } from '../utils/pathUtils';
import type { ModelInfo } from '@shared/src/models/IModelInfo';
import type { ModelsManager } from './modelsManager';

export const CONFIG_FILENAME = 'ai-studio.yaml';

interface DownloadModelResult {
  result: 'ok' | 'failed';
  error?: string;
}

export class ApplicationManager {
  constructor(
    private appUserDirectory: string,
    private git: GitManager,
    private recipeStatusRegistry: RecipeStatusRegistry,
    private modelsManager: ModelsManager,
  ) {}

  async pullApplication(recipe: Recipe, model: ModelInfo) {
    // Create a TaskUtils object to help us
    const taskUtil = new RecipeStatusUtils(recipe.id, this.recipeStatusRegistry);

    const localFolder = path.join(this.appUserDirectory, recipe.id);

    // Adding checkout task
    const checkoutTask: Task = {
      id: 'checkout',
      name: 'Checkout repository',
      state: 'loading',
      labels: {
        git: 'checkout',
      },
    };
    taskUtil.setTask(checkoutTask);

    // We might already have the repository cloned
    if (fs.existsSync(localFolder) && fs.statSync(localFolder).isDirectory()) {
      // Update checkout state
      checkoutTask.name = 'Checkout repository (cached).';
      checkoutTask.state = 'success';
    } else {
      // Create folder
      fs.mkdirSync(localFolder, { recursive: true });

      // Clone the repository
      console.log(`Cloning repository ${recipe.repository} in ${localFolder}.`);
      await this.git.cloneRepository(recipe.repository, localFolder);

      // Update checkout state
      checkoutTask.state = 'success';
    }
    // Update task
    taskUtil.setTask(checkoutTask);

    // Adding loading configuration task
    const loadingConfiguration: Task = {
      id: 'loading-config',
      name: 'Loading configuration',
      state: 'loading',
    };
    taskUtil.setTask(loadingConfiguration);

    let configFile: string;
    if (recipe.config !== undefined) {
      configFile = path.join(localFolder, recipe.config);
    } else {
      configFile = path.join(localFolder, CONFIG_FILENAME);
    }

    if (!fs.existsSync(configFile)) {
      loadingConfiguration.state = 'error';
      taskUtil.setTask(loadingConfiguration);
      throw new Error(`The file located at ${configFile} does not exist.`);
    }

    // If the user configured the config as a directory we check for "ai-studio.yaml" inside.
    if (fs.statSync(configFile).isDirectory()) {
      const tmpPath = path.join(configFile, CONFIG_FILENAME);
      // If it has the ai-studio.yaml we use it.
      if (fs.existsSync(tmpPath)) {
        configFile = tmpPath;
      }
    }

    // Parsing the configuration
    console.log(`Reading configuration from ${configFile}.`);
    const rawConfiguration = fs.readFileSync(configFile, 'utf-8');
    let aiConfig: AIConfig;
    try {
      aiConfig = parseYaml(rawConfiguration, arch());
    } catch (err) {
      // Mask task as failed
      loadingConfiguration.state = 'error';
      taskUtil.setTask(loadingConfiguration);
      throw new Error('Cannot load configuration file.');
    }

    // Filter the containers based on architecture
    const filteredContainers = aiConfig.application.containers.filter(
      container => container.arch === undefined || container.arch === arch(),
    );
<<<<<<< HEAD

=======
    
>>>>>>> 1b86262f
    if (filteredContainers.length > 0) {
      // Mark as success.
      loadingConfiguration.state = 'success';
      taskUtil.setTask(loadingConfiguration);
    } else {
      // Mark as failure.
      loadingConfiguration.state = 'error';
      taskUtil.setTask(loadingConfiguration);
      throw new Error('No containers available.');
    }
<<<<<<< HEAD

    const localModels = this.getLocalModels();
    if (!localModels.map(m => m.id).includes(model.id)) {
=======
    
    if (filteredContainers.length > 0) {
      // Mark as success.
      loadingConfiguration.state = 'success';
      taskUtil.setTask(loadingConfiguration);
    } else {
      // Mark as failure.
      loadingConfiguration.state = 'error';
      taskUtil.setTask(loadingConfiguration);
      throw new Error('No containers available.');
    }
    
    if (!this.modelsManager.isModelOnDisk(model.id)) {
>>>>>>> 1b86262f
      // Download model
      taskUtil.setTask({
        id: model.id,
        state: 'loading',
        name: `Downloading model ${model.name}`,
        labels: {
          'model-pulling': model.id,
        },
      });

      await this.downloadModelMain(model.id, model.url, taskUtil);
    } else {
      taskUtil.setTask({
        id: model.id,
        state: 'success',
        name: `Model ${model.name} already present on disk`,
        labels: {
          'model-pulling': model.id,
        },
      });
    }

    filteredContainers.forEach(container => {
      taskUtil.setTask({
        id: container.name,
        state: 'loading',
        name: `Building ${container.name}`,
      });
    });

    // Promise all the build images
    return Promise.all(
      filteredContainers.map(container => {
        // We use the parent directory of our configFile as the rootdir, then we append the contextDir provided
        const context = path.join(getParentDirectory(configFile), container.contextdir);
        console.log(`Application Manager using context ${context} for container ${container.name}`);

        // Ensure the context provided exist otherwise throw an Error
        if (!fs.existsSync(context)) {
          console.error('The context provided does not exist.');
          taskUtil.setTaskState(container.name, 'error');
          throw new Error('Context configured does not exist.');
        }

        let isErrored = false;

        const buildOptions = {
          containerFile: container.containerfile,
          tag: `${container.name}:latest`,
        };

        return containerEngine
          .buildImage(
            context,
            (event, data) => {
              // todo: do something with the event
              if (event === 'error' || (event === 'finish' && data !== '')) {
                console.error('Something went wrong while building the image: ', data);
                taskUtil.setTaskState(container.name, 'error');
                isErrored = true;
              }
              if (event === 'finish' && !isErrored) {
                taskUtil.setTaskState(container.name, 'success');
              }
            },
            buildOptions,
          )
          .catch((err: unknown) => {
            console.error('Something went wrong while building the image: ', err);
            taskUtil.setTaskState(container.name, 'error');
          });
      }),
    );
  }

  downloadModelMain(modelId: string, url: string, taskUtil: RecipeStatusUtils, destFileName?: string): Promise<string> {
    return new Promise((resolve, reject) => {
      const downloadCallback = (result: DownloadModelResult) => {
        if (result.result) {
          taskUtil.setTaskState(modelId, 'success');
          resolve('');
        } else {
          taskUtil.setTaskState(modelId, 'error');
          reject(result.error);
        }
      };

      if (fs.existsSync(destFileName)) {
        taskUtil.setTaskState(modelId, 'success');
        taskUtil.setTaskProgress(modelId, 100);
        return;
      }

      this.downloadModel(modelId, url, taskUtil, downloadCallback, destFileName);
    });
  }

  private downloadModel(
    modelId: string,
    url: string,
    taskUtil: RecipeStatusUtils,
    callback: (message: DownloadModelResult) => void,
    destFileName?: string,
  ) {
    const destDir = path.join(this.appUserDirectory, 'models', modelId);
    if (!fs.existsSync(destDir)) {
      fs.mkdirSync(destDir, { recursive: true });
    }
    if (!destFileName) {
      destFileName = path.basename(url);
    }
    const destFile = path.resolve(destDir, destFileName);
    const file = fs.createWriteStream(destFile);
    let totalFileSize = 0;
    let progress = 0;
    https.get(url, resp => {
      if (resp.headers.location) {
        this.downloadModel(modelId, resp.headers.location, taskUtil, callback, destFileName);
        return;
      } else {
        if (totalFileSize === 0 && resp.headers['content-length']) {
          totalFileSize = parseFloat(resp.headers['content-length']);
        }
      }

      let previousProgressValue = -1;
      resp.on('data', chunk => {
        progress += chunk.length;
        const progressValue = (progress * 100) / totalFileSize;

        if (progressValue === 100 || progressValue - previousProgressValue > 1) {
          previousProgressValue = progressValue;
          taskUtil.setTaskProgress(modelId, progressValue);
        }

        // send progress in percentage (ex. 1.2%, 2.6%, 80.1%) to frontend
        //this.sendProgress(progressValue);
        if (progressValue === 100) {
          callback({
            result: 'ok',
          });
        }
      });
      file.on('finish', () => {
        file.close();
      });
      file.on('error', e => {
        callback({
          result: 'failed',
          error: e.message,
        });
      });
      resp.pipe(file);
    });
  }
}<|MERGE_RESOLUTION|>--- conflicted
+++ resolved
@@ -130,11 +130,7 @@
     const filteredContainers = aiConfig.application.containers.filter(
       container => container.arch === undefined || container.arch === arch(),
     );
-<<<<<<< HEAD
-
-=======
-    
->>>>>>> 1b86262f
+
     if (filteredContainers.length > 0) {
       // Mark as success.
       loadingConfiguration.state = 'success';
@@ -145,25 +141,8 @@
       taskUtil.setTask(loadingConfiguration);
       throw new Error('No containers available.');
     }
-<<<<<<< HEAD
-
-    const localModels = this.getLocalModels();
-    if (!localModels.map(m => m.id).includes(model.id)) {
-=======
-    
-    if (filteredContainers.length > 0) {
-      // Mark as success.
-      loadingConfiguration.state = 'success';
-      taskUtil.setTask(loadingConfiguration);
-    } else {
-      // Mark as failure.
-      loadingConfiguration.state = 'error';
-      taskUtil.setTask(loadingConfiguration);
-      throw new Error('No containers available.');
-    }
-    
+
     if (!this.modelsManager.isModelOnDisk(model.id)) {
->>>>>>> 1b86262f
       // Download model
       taskUtil.setTask({
         id: model.id,
