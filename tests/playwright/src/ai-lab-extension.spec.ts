--- conflicted
+++ resolved
@@ -49,13 +49,10 @@
   reopenAILabDashboard,
   waitForExtensionToInitialize,
 } from './utils/aiLabHandler';
-<<<<<<< HEAD
-import type { AILabTryInstructLabPage } from './model/ai-lab-try-instructlab-page';
-=======
 import * as fs from 'node:fs';
 import * as path from 'node:path';
 import { fileURLToPath } from 'node:url';
->>>>>>> dfe4e93e
+import type { AILabTryInstructLabPage } from './model/ai-lab-try-instructlab-page';
 
 const AI_LAB_EXTENSION_OCI_IMAGE =
   process.env.EXTENSION_OCI_IMAGE ?? 'ghcr.io/containers/podman-desktop-extension-ai-lab:nightly';
