/**********************************************************************
 * Copyright (C) 2024-2025 Red Hat, Inc.
 *
 * Licensed under the Apache License, Version 2.0 (the "License");
 * you may not use this file except in compliance with the License.
 * You may obtain a copy of the License at
 *
 * http://www.apache.org/licenses/LICENSE-2.0
 *
 * Unless required by applicable law or agreed to in writing, software
 * distributed under the License is distributed on an "AS IS" BASIS,
 * WITHOUT WARRANTIES OR CONDITIONS OF ANY KIND, either express or implied.
 * See the License for the specific language governing permissions and
 * limitations under the License.
 *
 * SPDX-License-Identifier: Apache-2.0
 ***********************************************************************/

import type { Locator } from '@playwright/test';
import type { NavigationBar, ExtensionsPage } from '@podman-desktop/tests-playwright';
import {
  ContainerDetailsPage,
  ContainerState,
  expect as playExpect,
  test,
  RunnerOptions,
  isWindows,
  waitForPodmanMachineStartup,
  isLinux,
} from '@podman-desktop/tests-playwright';
import type { AILabDashboardPage } from './model/ai-lab-dashboard-page';
import type { AILabRecipesCatalogPage } from './model/ai-lab-recipes-catalog-page';
import type { AILabCatalogPage } from './model/ai-lab-catalog-page';
import type { AILabServiceDetailsPage } from './model/ai-lab-service-details-page';
import type { AILabPlaygroundsPage } from './model/ai-lab-playgrounds-page';
import type { AILabPlaygroundDetailsPage } from './model/ai-lab-playground-details-page';
<<<<<<< HEAD
import type { AILabTryInstructLabPage } from './model/ai-lab-try-instructlab-page';
=======
import {
  getExtensionCard,
  getExtensionVersion,
  openAILabExtensionDetails,
  reopenAILabDashboard,
  waitForExtensionToInitialize,
} from './utils/aiLabHandler';
>>>>>>> 4ee9ef4b

const AI_LAB_EXTENSION_OCI_IMAGE =
  process.env.EXTENSION_OCI_IMAGE ?? 'ghcr.io/containers/podman-desktop-extension-ai-lab:nightly';
const AI_LAB_EXTENSION_PREINSTALLED: boolean = process.env.EXTENSION_PREINSTALLED === 'true';
const AI_LAB_CATALOG_STATUS_ACTIVE: string = 'ACTIVE';

let aiLabPage: AILabDashboardPage;
const runnerOptions = {
  customFolder: 'ai-lab-tests-pd',
  aiLabModelUploadDisabled: isWindows ? true : false,
};

test.use({
  runnerOptions: new RunnerOptions(runnerOptions),
});
test.beforeAll(async ({ runner, welcomePage, page }) => {
  const window = await runner.getElectronApp().firstWindow();
  // Increase Window Size to improve video recording and screenshots
  await window.setViewportSize({ width: 1050, height: 700 });

  runner.setVideoAndTraceName('ai-lab-e2e');
  await welcomePage.handleWelcomePage(true);
  await waitForPodmanMachineStartup(page);
});

test.afterAll(async ({ runner }) => {
  test.setTimeout(120_000);
  await cleanupServiceModels();
  await runner.close();
});

test.describe.serial(`AI Lab extension installation and verification`, () => {
  test.describe.serial(`AI Lab extension installation`, { tag: '@smoke' }, () => {
    let extensionsPage: ExtensionsPage;

    test(`Open Settings -> Extensions page`, async ({ navigationBar }) => {
      const dashboardPage = await navigationBar.openDashboard();
      await playExpect(dashboardPage.mainPage).toBeVisible();
      extensionsPage = await navigationBar.openExtensions();
      await playExpect(extensionsPage.header).toBeVisible();
    });

    test(`Install AI Lab extension`, async () => {
      test.skip(AI_LAB_EXTENSION_PREINSTALLED, 'AI Lab extension is preinstalled');
      test.setTimeout(120_000);
      await extensionsPage.installExtensionFromOCIImage(AI_LAB_EXTENSION_OCI_IMAGE);
    });

    test('Extension (card) is installed, present and active', async ({ navigationBar }) => {
      await waitForExtensionToInitialize(navigationBar);
      const extensionCard = await getExtensionCard(navigationBar);
      await playExpect(extensionCard.status).toHaveText(AI_LAB_CATALOG_STATUS_ACTIVE);
    });

    test(`Extension's details show correct status, no error`, async ({ navigationBar }) => {
      const aiLabExtensionDetailsPage = await openAILabExtensionDetails(navigationBar);
      await aiLabExtensionDetailsPage.waitForLoad();
      await aiLabExtensionDetailsPage.checkIsActive(AI_LAB_CATALOG_STATUS_ACTIVE);
      await aiLabExtensionDetailsPage.checkForErrors();
    });

    test(`Verify AI Lab is accessible`, async ({ runner, page, navigationBar }) => {
      aiLabPage = await reopenAILabDashboard(runner, page, navigationBar);
      await aiLabPage.navigationBar.waitForLoad();
    });
  });

  test.describe.serial('AI Lab API endpoint e2e test', { tag: '@smoke' }, () => {
    let localServerPort: string;
    let extensionVersion: string | undefined;
    const model: string = 'facebook/detr-resnet-101';
    test.beforeAll(
      'Get AI Lab extension version and open AI Lab navigation bar',
      async ({ page, runner, navigationBar }) => {
        extensionVersion = await getExtensionVersion(navigationBar);
        aiLabPage = await reopenAILabDashboard(runner, page, navigationBar);
        await aiLabPage.navigationBar.waitForLoad();
      },
    );

    test('Retrieve local server dynamic port and verify server response', async () => {
      const localServerPage = await aiLabPage.navigationBar.openLocalServer();
      await localServerPage.waitForLoad();
      localServerPort = await localServerPage.getLocalServerPort();

      const response: Response = await fetch(`http://127.0.0.1:${localServerPort}/`, { cache: 'no-store' });
      const blob: Blob = await response.blob();
      const text: string = await blob.text();
      playExpect(text).toContain('OK');
    });

    test('Fetch API Version', async ({ request }) => {
      const response = await request.get(`http://127.0.0.1:${localServerPort}/api/version`, {
        headers: {
          Accept: 'application/json',
        },
      });
      playExpect(response.ok()).toBeTruthy();
      const apiResponse = await response.json();

      console.log(`API version: ${apiResponse.version}`);
      playExpect(apiResponse.version).toBe(extensionVersion);
    });

    test(`Download ${model} via API`, async ({ request }) => {
      test.setTimeout(300_000);
      const catalogPage = await aiLabPage.navigationBar.openCatalog();
      await catalogPage.waitForLoad();
      console.log(`Downloading ${model}...`);
      const response = await request.post(`http://127.0.0.1:${localServerPort}/api/pull`, {
        headers: {
          'Content-Type': 'application/json',
          Accept: 'application/x-ndjson',
        },
        data: {
          model: model,
          insecure: false,
          stream: true,
        },
        timeout: 300_000,
      });

      const body = await response.body();
      const text = body.toString();
      playExpect(text).toContain('success');
    });

    // This test is currently failing due to a known issue: https://github.com/containers/podman-desktop-extension-ai-lab/issues/2925
    test.fail(`Verify ${model} is available in AI Lab Catalog`, async () => {
      const catalogPage = await aiLabPage.navigationBar.openCatalog();
      await catalogPage.waitForLoad();
      await playExpect
        // eslint-disable-next-line sonarjs/no-nested-functions
        .poll(async () => await waitForCatalogModel(model))
        .toBeTruthy();
    });

    // This test is currently failing due to a known issue: https://github.com/containers/podman-desktop-extension-ai-lab/issues/2925
    test.fail(`Verify ${model} is listed in models fetched from API`, async ({ request }) => {
      const response = await request.get(`http://127.0.0.1:${localServerPort}/api/tags`, {
        headers: {
          Accept: 'application/json',
        },
      });
      playExpect(response.ok()).toBeTruthy();
      const parsedJson = await response.json();
      console.log(parsedJson);
      playExpect(parsedJson.models.length).not.toBe(0);
      playExpect(parsedJson.models).toContain(model);
    });

    // This test is currently failing due to a known issue: https://github.com/containers/podman-desktop-extension-ai-lab/issues/2925
    test.fail(`Delete ${model} model`, async () => {
      test.skip(isWindows, 'Model deletion is currently very buggy in azure cicd');
      test.setTimeout(310_000);
      const catalogPage = await aiLabPage.navigationBar.openCatalog();
      await catalogPage.waitForLoad();
      playExpect(await catalogPage.isModelDownloaded(model)).toBeTruthy();
      await catalogPage.deleteModel(model);
      await playExpect
        // eslint-disable-next-line sonarjs/no-nested-functions
        .poll(async () => await waitForCatalogModel(model))
        .toBeFalsy();
    });
  });

  ['ggerganov/whisper.cpp', 'facebook/detr-resnet-101'].forEach(modelName => {
    test.describe.serial(`Model download and deletion`, { tag: '@smoke' }, () => {
      let catalogPage: AILabCatalogPage;

      test.beforeEach(`Open AI Lab Catalog`, async ({ runner, page, navigationBar }) => {
        aiLabPage = await reopenAILabDashboard(runner, page, navigationBar);
        await aiLabPage.navigationBar.waitForLoad();

        catalogPage = await aiLabPage.navigationBar.openCatalog();
        await catalogPage.waitForLoad();
      });

      test(`Download ${modelName} model`, async () => {
        test.setTimeout(310_000);
        if (!(await catalogPage.isModelDownloaded(modelName))) {
          await catalogPage.downloadModel(modelName);
        }
        await playExpect
          // eslint-disable-next-line sonarjs/no-nested-functions
          .poll(async () => await waitForCatalogModel(modelName), { timeout: 300_000, intervals: [5_000] })
          .toBeTruthy();
      });

      test(`Delete ${modelName} model`, async () => {
        test.skip(isWindows, 'Model deletion is currently very buggy in azure cicd');
        test.setTimeout(310_000);
        playExpect(await catalogPage.isModelDownloaded(modelName)).toBeTruthy();
        await catalogPage.deleteModel(modelName);
        await playExpect
          // eslint-disable-next-line sonarjs/no-nested-functions
          .poll(async () => await waitForCatalogModel(modelName), { timeout: 300_000, intervals: [2_500] })
          .toBeFalsy();
      });
    });
  });

  ['ggerganov/whisper.cpp', 'instructlab/granite-7b-lab-GGUF'].forEach(modelName => {
    test.describe.serial(`Model service creation and deletion`, { tag: '@smoke' }, () => {
      let catalogPage: AILabCatalogPage;
      let modelServiceDetailsPage: AILabServiceDetailsPage;

      test.skip(
        isLinux && modelName === 'instructlab/granite-7b-lab-GGUF',
        `Skipping ${modelName} model service creation on linux due to known issue`,
      );

      test.beforeAll(`Open AI Lab Catalog`, async ({ runner, page, navigationBar }) => {
        aiLabPage = await reopenAILabDashboard(runner, page, navigationBar);
        await aiLabPage.navigationBar.waitForLoad();

        catalogPage = await aiLabPage.navigationBar.openCatalog();
        await catalogPage.waitForLoad();
      });

      test(`Download ${modelName} model if not available`, async () => {
        test.setTimeout(610_000);
        if (!(await catalogPage.isModelDownloaded(modelName))) {
          await catalogPage.downloadModel(modelName);
        }
        await playExpect
          // eslint-disable-next-line sonarjs/no-nested-functions
          .poll(async () => await waitForCatalogModel(modelName), { timeout: 600_000, intervals: [5_000] })
          .toBeTruthy();
      });

      test(`Create model service from catalog for ${modelName}`, async () => {
        test.setTimeout(310_000);
        const modelServiceCreationPage = await catalogPage.createModelService(modelName);
        await modelServiceCreationPage.waitForLoad();

        modelServiceDetailsPage = await modelServiceCreationPage.createService();
        await modelServiceDetailsPage.waitForLoad();

        await playExpect(modelServiceDetailsPage.modelName).toContainText(modelName);
        await playExpect(modelServiceDetailsPage.inferenceServerType).toContainText('Inference');
        await playExpect(modelServiceDetailsPage.inferenceServerType).toContainText(/CPU|GPU/);
      });

      test(`Make GET request to the model service for ${modelName}`, async ({ request }) => {
        test.skip(modelName === 'instructlab/granite-7b-lab-GGUF', `Skipping GET request for ${modelName}`);

        const port = await modelServiceDetailsPage.getInferenceServerPort();
        const url = `http://localhost:${port}`;

        // eslint-disable-next-line sonarjs/no-nested-functions
        await playExpect(async () => {
          const response = await request.get(url);
          playExpect(response.ok()).toBeTruthy();
        }).toPass({ timeout: 30_000 });
      });

      test(`Make POST request to the model service for ${modelName}`, async ({ request }) => {
        test.skip(modelName === 'ggerganov/whisper.cpp', `Skipping POST request for ${modelName}`);
        test.setTimeout(610_000);

        const port = await modelServiceDetailsPage.getInferenceServerPort();
        const url = `http://localhost:${port}/v1/chat/completions`;

        // eslint-disable-next-line sonarjs/no-nested-functions
        await playExpect(async () => {
          const response = await request.post(url, {
            data: {
              messages: [
                {
                  content: 'You are a helpful assistant.',
                  role: 'system',
                },
                {
                  content: 'What is the capital of Spain?',
                  role: 'user',
                },
              ],
            },
          });
          playExpect(response.ok()).toBeTruthy();
          playExpect(await response.text()).toContain('Madrid');
        }).toPass({ timeout: 600_000, intervals: [5_000] });
      });

      test(`Delete model service for ${modelName}`, async () => {
        test.setTimeout(150_000);
        const modelServicePage = await modelServiceDetailsPage.deleteService();
        await playExpect(modelServicePage.heading).toBeVisible({ timeout: 120_000 });
      });
    });
  });

  ['lmstudio-community/granite-3.0-8b-instruct-GGUF'].forEach(modelName => {
    test.describe.serial(`AI Lab playground creation and deletion`, () => {
      let catalogPage: AILabCatalogPage;
      let playgroundsPage: AILabPlaygroundsPage;
      let playgroundDetailsPage: AILabPlaygroundDetailsPage;
      let assistantResponse: Locator;

      const playgroundName = 'test playground';
      const systemPrompt = 'Always respond with: "Hello, I am Chat Bot"';

      test.beforeAll(`Open AI Lab Catalog`, async ({ runner, page, navigationBar }) => {
        aiLabPage = await reopenAILabDashboard(runner, page, navigationBar);
        await aiLabPage.navigationBar.waitForLoad();

        catalogPage = await aiLabPage.navigationBar.openCatalog();
        await catalogPage.waitForLoad();
      });

      test(`Download ${modelName} model if not available`, async () => {
        test.setTimeout(310_000);
        if (!(await catalogPage.isModelDownloaded(modelName))) {
          await catalogPage.downloadModel(modelName);
        }
        await playExpect
          // eslint-disable-next-line sonarjs/no-nested-functions
          .poll(async () => await waitForCatalogModel(modelName), { timeout: 300_000, intervals: [5_000] })
          .toBeTruthy();
      });

      test(`Create AI Lab playground for ${modelName}`, async () => {
        test.setTimeout(310_000);
        playgroundsPage = await aiLabPage.navigationBar.openPlaygrounds();
        await playgroundsPage.waitForLoad();

        await playgroundsPage.createNewPlayground(playgroundName);
        await playgroundsPage.waitForLoad();
        await playExpect
          // eslint-disable-next-line sonarjs/no-nested-functions
          .poll(async () => await playgroundsPage.doesPlaygroundExist(playgroundName), { timeout: 60_000 })
          .toBeTruthy();
      });

      test(`Go to AI Lab playground details for ${modelName}`, async () => {
        playgroundDetailsPage = await playgroundsPage.goToPlaygroundDetails(playgroundName);
        await playgroundDetailsPage.waitForLoad();

        await playExpect(playgroundDetailsPage.conversationSectionLocator).toBeVisible();
        await playExpect(playgroundDetailsPage.temperatureSliderLocator).toBeVisible();
        await playExpect(playgroundDetailsPage.maxTokensSliderLocator).toBeVisible();
        await playExpect(playgroundDetailsPage.topPSliderLocator).toBeVisible();
        await playExpect(playgroundDetailsPage.deletePlaygroundButton).toBeEnabled();
      });

      test('Set system prompt, submit user input, and verify assistant response is visible', async () => {
        test.setTimeout(100_000);
        await playgroundDetailsPage.defineSystemPrompt(systemPrompt);
        await playgroundDetailsPage.submitUserInput('Hello');
        // Get the first assistant response
        assistantResponse = await playgroundDetailsPage.getAssistantResponse(0);
        await playExpect(assistantResponse).toBeVisible();
      });

      test('Verify assistant response contains the expected system prompt', async () => {
        playExpect(await assistantResponse.innerText()).toContain('Hello, I am Chat Bot');
      });

      test(`Delete AI Lab playground for ${modelName}`, async () => {
        test.setTimeout(70_000);
        playgroundsPage = await aiLabPage.navigationBar.openPlaygrounds();
        await playgroundsPage.waitForLoad();

        await playgroundsPage.deletePlayground(playgroundName);

        await playExpect
          // eslint-disable-next-line sonarjs/no-nested-functions
          .poll(async () => await playgroundsPage.doesPlaygroundExist(playgroundName), { timeout: 60_000 })
          .toBeFalsy();
      });

      test.afterAll(`Cleaning up service model`, async () => {
        test.setTimeout(60_000);
        await cleanupServiceModels();
      });
    });
  });

  ['Audio to Text', 'ChatBot', 'Summarizer', 'Code Generation', 'RAG Chatbot', 'Function calling'].forEach(appName => {
    test.describe.serial(`AI Recipe installation`, () => {
      test.skip(
        !process.env.EXT_TEST_RAG_CHATBOT && appName === 'RAG Chatbot',
        'EXT_TEST_RAG_CHATBOT variable not set, skipping test',
      );
      let recipesCatalogPage: AILabRecipesCatalogPage;

      test.beforeAll(`Open Recipes Catalog`, async ({ runner, page, navigationBar }) => {
        aiLabPage = await reopenAILabDashboard(runner, page, navigationBar);
        await aiLabPage.navigationBar.waitForLoad();

        recipesCatalogPage = await aiLabPage.navigationBar.openRecipesCatalog();
        await recipesCatalogPage.waitForLoad();
      });

      test(`Install ${appName} example app`, async () => {
        test.setTimeout(1_500_000);
        const demoApp = await recipesCatalogPage.openRecipesCatalogApp(appName);
        await demoApp.waitForLoad();
        await demoApp.startNewDeployment();
      });

      test(`Verify that model service for the ${appName} is working`, async ({ request }) => {
        test.skip(appName !== 'Function calling');
        test.setTimeout(600_000);

        const modelServicePage = await aiLabPage.navigationBar.openServices();
        const serviceDetailsPage = await modelServicePage.openServiceDetails(
          'ibm-granite/granite-3.3-8b-instruct-GGUF',
        );

        await playExpect
          // eslint-disable-next-line sonarjs/no-nested-functions
          .poll(async () => await serviceDetailsPage.getServiceState(), { timeout: 60_000 })
          .toBe('RUNNING');
        const port = await serviceDetailsPage.getInferenceServerPort();
        const url = `http://localhost:${port}/v1/chat/completions`;

        const response = await request.post(url, {
          data: {
            messages: [
              {
                content: 'You are a helpful assistant.',
                role: 'system',
              },
              {
                content: 'What is the capital of Czech Republic?',
                role: 'user',
              },
            ],
          },
          timeout: 600_000,
        });

        playExpect(response.ok()).toBeTruthy();
        const body = await response.body();
        const text = body.toString();
        playExpect(text).toContain('Prague');
      });

      test(`${appName}: Restart, Stop, Delete. Clean up model service`, async () => {
        test.setTimeout(150_000);

        await restartApp(appName);
        await stopAndDeleteApp(appName);
        await cleanupServiceModels();
      });

      test.afterAll(`Ensure cleanup of "${appName}" app, related service, and images`, async ({ navigationBar }) => {
        test.setTimeout(150_000);

        await stopAndDeleteApp(appName);
        await cleanupServiceModels();
        await deleteUnusedImages(navigationBar);
      });
    });
  });

  test.describe.serial('InstructLab container startup', () => {
    let instructLabPage: AILabTryInstructLabPage;
    const instructLabContainerName = '^instructlab-\\d+$';

    test.beforeAll('Open Try InstructLab page', async ({ runner, page, navigationBar }) => {
      [page, webview] = await handleWebview(runner, page, navigationBar);
      aiLabPage = new AILabPage(page, webview);
      await aiLabPage.navigationBar.waitForLoad();

      instructLabPage = await aiLabPage.navigationBar.openTryInstructLab();
      await instructLabPage.waitForLoad();
    });

    test('Start and verify InstructLab container', async ({ page }) => {
      test.setTimeout(600_000);
      await playExpect(instructLabPage.startInstructLabButton).toBeVisible();
      await playExpect(instructLabPage.startInstructLabButton).toBeEnabled();
      await instructLabPage.startInstructLabButton.click();
      await playExpect(instructLabPage.openInstructLabButton).toBeVisible({ timeout: 500_000 });

      await instructLabPage.openInstructLabButton.click();

      const containerDetailsPage = new ContainerDetailsPage(page, instructLabContainerName);
      await playExpect(containerDetailsPage.heading).toBeVisible();
      await playExpect(containerDetailsPage.heading).toContainText(instructLabContainerName);
      const containerState = await containerDetailsPage.getState();
      playExpect(containerState).toContain(ContainerState.Running);
    });

    test('Cleanup the InstructLab container', async ({ runner, page, navigationBar }) => {
      const containerDetailsPage = new ContainerDetailsPage(page, instructLabContainerName);
      const containersPage = await containerDetailsPage.deleteContainer();
      await playExpect(containersPage.heading).toBeVisible();
      await playExpect
        .poll(async () => await containersPage.containerExists(instructLabContainerName), { timeout: 10_000 })
        .toBeFalsy();

      [page, webview] = await handleWebview(runner, page, navigationBar);
      aiLabPage = new AILabPage(page, webview);
      await aiLabPage.navigationBar.waitForLoad();
      instructLabPage = await aiLabPage.navigationBar.openTryInstructLab();
      await instructLabPage.waitForLoad();
      await playExpect(instructLabPage.startInstructLabButton).toBeVisible();
      await playExpect(instructLabPage.startInstructLabButton).toBeEnabled();
    });
  });
});

async function cleanupServiceModels(): Promise<void> {
  try {
    const modelServicePage = await aiLabPage.navigationBar.openServices();
    await modelServicePage.waitForLoad();
    await modelServicePage.deleteAllCurrentModels();
    await playExpect.poll(async () => await modelServicePage.getCurrentModelCount(), { timeout: 60_000 }).toBe(0);
  } catch (error) {
    console.log(`Error while cleaning up service models: ${error}`);
  }
}

async function restartApp(appName: string): Promise<void> {
  const aiRunningAppsPage = await aiLabPage.navigationBar.openRunningApps();
  const aiApp = await aiRunningAppsPage.getRowForApp(appName);
  await aiRunningAppsPage.waitForLoad();
  await playExpect.poll(async () => await aiRunningAppsPage.appExists(appName), { timeout: 10_000 }).toBeTruthy();
  await playExpect
    .poll(async () => await aiRunningAppsPage.getCurrentStatusForApp(appName), { timeout: 60_000 })
    .toBe('RUNNING');
  await aiRunningAppsPage.restartApp(appName);

  const appProgressBar = aiApp.getByRole('progressbar', { name: 'Loading' });
  await playExpect(appProgressBar).toBeVisible({ timeout: 40_000 });
  await playExpect
    .poll(async () => await aiRunningAppsPage.getCurrentStatusForApp(appName), { timeout: 60_000 })
    .toBe('RUNNING');
}

async function stopAndDeleteApp(appName: string): Promise<void> {
  const aiRunningAppsPage = await aiLabPage.navigationBar.openRunningApps();
  await aiRunningAppsPage.waitForLoad();
  if (!(await aiRunningAppsPage.appExists(appName))) {
    console.log(`"${appName}" is not present in the running apps list. Skipping stop and delete operations.`);
    return;
  }
  await playExpect.poll(async () => await aiRunningAppsPage.appExists(appName), { timeout: 10_000 }).toBeTruthy();
  await playExpect
    .poll(async () => await aiRunningAppsPage.getCurrentStatusForApp(appName), { timeout: 60_000 })
    .toBe('RUNNING');
  await aiRunningAppsPage.stopApp(appName);
  await playExpect
    .poll(async () => await aiRunningAppsPage.getCurrentStatusForApp(appName), { timeout: 60_000 })
    .toBe('UNKNOWN');
  await aiRunningAppsPage.deleteAIApp(appName);
  await playExpect.poll(async () => await aiRunningAppsPage.appExists(appName), { timeout: 60_000 }).toBeFalsy();
}

async function deleteUnusedImages(navigationBar: NavigationBar): Promise<void> {
  const imagesPage = await navigationBar.openImages();
  await playExpect(imagesPage.heading).toBeVisible();

  await imagesPage.deleteAllUnusedImages();
  await playExpect.poll(async () => await imagesPage.getCountOfImagesByStatus('UNUSED'), { timeout: 60_000 }).toBe(0);
}

async function waitForCatalogModel(modelName: string): Promise<boolean> {
  const recipeCatalogOage = await aiLabPage.navigationBar.openRecipesCatalog();
  await recipeCatalogOage.waitForLoad();

  const catalogPage = await aiLabPage.navigationBar.openCatalog();
  await catalogPage.waitForLoad();

  return await catalogPage.isModelDownloaded(modelName);
}<|MERGE_RESOLUTION|>--- conflicted
+++ resolved
@@ -34,9 +34,6 @@
 import type { AILabServiceDetailsPage } from './model/ai-lab-service-details-page';
 import type { AILabPlaygroundsPage } from './model/ai-lab-playgrounds-page';
 import type { AILabPlaygroundDetailsPage } from './model/ai-lab-playground-details-page';
-<<<<<<< HEAD
-import type { AILabTryInstructLabPage } from './model/ai-lab-try-instructlab-page';
-=======
 import {
   getExtensionCard,
   getExtensionVersion,
@@ -44,7 +41,7 @@
   reopenAILabDashboard,
   waitForExtensionToInitialize,
 } from './utils/aiLabHandler';
->>>>>>> 4ee9ef4b
+import type { AILabTryInstructLabPage } from './model/ai-lab-try-instructlab-page';
 
 const AI_LAB_EXTENSION_OCI_IMAGE =
   process.env.EXTENSION_OCI_IMAGE ?? 'ghcr.io/containers/podman-desktop-extension-ai-lab:nightly';
@@ -508,8 +505,7 @@
     const instructLabContainerName = '^instructlab-\\d+$';
 
     test.beforeAll('Open Try InstructLab page', async ({ runner, page, navigationBar }) => {
-      [page, webview] = await handleWebview(runner, page, navigationBar);
-      aiLabPage = new AILabPage(page, webview);
+      aiLabPage = await reopenAILabDashboard(runner, page, navigationBar);
       await aiLabPage.navigationBar.waitForLoad();
 
       instructLabPage = await aiLabPage.navigationBar.openTryInstructLab();
@@ -540,8 +536,7 @@
         .poll(async () => await containersPage.containerExists(instructLabContainerName), { timeout: 10_000 })
         .toBeFalsy();
 
-      [page, webview] = await handleWebview(runner, page, navigationBar);
-      aiLabPage = new AILabPage(page, webview);
+      aiLabPage = await reopenAILabDashboard(runner, page, navigationBar);
       await aiLabPage.navigationBar.waitForLoad();
       instructLabPage = await aiLabPage.navigationBar.openTryInstructLab();
       await instructLabPage.waitForLoad();
